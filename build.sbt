import CompilerOptions._
import Dependencies._
import microsites._
import org.scalafmt.sbt.ScalafmtPlugin._
import scoverage.ScoverageKeys.{coverageFailOnMinimum, coverageMinimum}

import scala.language.postfixOps
import scala.sys.env
import scala.util.Try

lazy val IntegrationTest = config("it").extend(Test)

// settings that should be inherited by all projects
lazy val sharedSettings = Seq(
  organization := "vinyldns",
  scalaVersion := "2.12.11",
  organizationName := "Comcast Cable Communications Management, LLC",
  startYear := Some(2018),
  licenses += ("Apache-2.0", new URL("https://www.apache.org/licenses/LICENSE-2.0.txt")),
  maintainer := "VinylDNS Maintainers",
  scalacOptions ++= scalacOptionsByV(scalaVersion.value),
<<<<<<< HEAD
  scalacOptions in Test -=  "-Ywarn-dead-code",
  scalacOptions in (Compile, doc) += "-no-link-warnings",
=======
  scalacOptions in(Compile, doc) += "-no-link-warnings",
>>>>>>> f25a95a2
  // Use wart remover to eliminate code badness
  wartremoverErrors := (
    if (getPropertyFlagOrDefault("build.lintOnCompile", true))
      Seq(
        Wart.EitherProjectionPartial,
        Wart.IsInstanceOf,
        Wart.JavaConversions,
        Wart.Return,
        Wart.LeakingSealed,
        Wart.ExplicitImplicitTypes
      )
    else Seq.empty
    ),
  // scala format
  scalafmtOnCompile := getPropertyFlagOrDefault("build.scalafmtOnCompile", false),
  // coverage options
  coverageMinimum := 85,
  coverageFailOnMinimum := true,
  coverageHighlighting := true,
)

lazy val testSettings = Seq(
  parallelExecution in Test := true,
  parallelExecution in IntegrationTest := false,
  fork in IntegrationTest := true,
  testOptions in Test += Tests.Argument("-oDNCXEPQRMIK", "-l", "SkipCI"),
  logBuffered in Test := false,
  // Hide stack traces in tests
  traceLevel in Test := -1,
  traceLevel in IntegrationTest := -1
)

lazy val apiSettings = Seq(
  name := "api",
  libraryDependencies ++= apiDependencies ++ apiTestDependencies.map(_ % "test, it"),
  mainClass := Some("vinyldns.api.Boot"),
  javaOptions in reStart ++= Seq(
    "-Dlogback.configurationFile=test/logback.xml",
    s"""-Dvinyldns.base-version=${(version in ThisBuild).value}"""
  ),
  coverageExcludedPackages := "Boot.*"
)

lazy val apiAssemblySettings = Seq(
  assemblyOutputPath in assembly := file("artifacts/vinyldns-api.jar"),
  test in assembly := {},
  mainClass in assembly := Some("vinyldns.api.Boot"),
  mainClass in reStart := Some("vinyldns.api.Boot"),
  assemblyMergeStrategy in assembly := {
    case PathList("scala", "tools", "nsc", "doc", "html", "resource", "lib", "index.js") =>
      MergeStrategy.discard
    case PathList("scala", "tools", "nsc", "doc", "html", "resource", "lib", "template.js") =>
      MergeStrategy.discard
    case x =>
      val oldStrategy = (assemblyMergeStrategy in assembly).value
      oldStrategy(x)
  }
)

lazy val allApiSettings = Revolver.settings ++ Defaults.itSettings ++
  apiSettings ++
  sharedSettings ++
  apiAssemblySettings ++
  testSettings

lazy val api = (project in file("modules/api"))
  .enablePlugins(JavaAppPackaging, AutomateHeaderPlugin)
  .configs(IntegrationTest)
  .settings(allApiSettings)
  .settings(headerSettings(IntegrationTest))
  .settings(inConfig(IntegrationTest)(scalafmtConfigSettings))
  .dependsOn(
    core % "compile->compile;test->test",
    mysql % "compile->compile;it->it",
    sqs % "compile->compile;it->it",
    r53 % "compile->compile;it->it"
  )

lazy val root = (project in file("."))
  .enablePlugins(AutomateHeaderPlugin)
  .configs(IntegrationTest)
  .settings(headerSettings(IntegrationTest))
  .settings(sharedSettings)
  .settings(
    inConfig(IntegrationTest)(scalafmtConfigSettings)
  )
  .aggregate(core, api, portal, mysql, sqs, r53)

lazy val coreBuildSettings = Seq(
  name := "core",
  // do not use unused params as NoOpCrypto ignores its constructor, we should provide a way
  // to write a crypto plugin so that we fall back to a noarg constructor
  scalacOptions ++= scalacOptionsByV(scalaVersion.value).filterNot(_ == "-Ywarn-unused:params"),
  PB.targets in Compile := Seq(PB.gens.java("2.6.1") -> (sourceManaged in Compile).value),
  PB.protocVersion := "-v261"
)

lazy val corePublishSettings = Seq(
  publishMavenStyle := true,
  publishArtifact in Test := false,
  pomIncludeRepository := { _ =>
    false
  },
  autoAPIMappings := true,
  mainClass := None,
  homepage := Some(url("https://vinyldns.io")),
  scmInfo := Some(
    ScmInfo(
      url("https://github.com/vinyldns/vinyldns"),
      "scm:git@github.com:vinyldns/vinyldns.git"
    )
  )
)

lazy val core = (project in file("modules/core"))
  .enablePlugins(AutomateHeaderPlugin)
  .settings(sharedSettings)
  .settings(coreBuildSettings)
  .settings(corePublishSettings)
  .settings(testSettings)
  .settings(libraryDependencies ++= coreDependencies ++ commonTestDependencies.map(_ % "test"))
  .settings(
    organization := "io.vinyldns"
  )

lazy val mysql = (project in file("modules/mysql"))
  .enablePlugins(AutomateHeaderPlugin)
  .configs(IntegrationTest)
  .settings(sharedSettings)
  .settings(headerSettings(IntegrationTest))
  .settings(inConfig(IntegrationTest)(scalafmtConfigSettings))
  .settings(corePublishSettings)
  .settings(testSettings)
  .settings(Defaults.itSettings)
  .settings(libraryDependencies ++= mysqlDependencies ++ commonTestDependencies.map(_ % "test, it"))
  .settings(
    organization := "io.vinyldns"
  )
  .dependsOn(core % "compile->compile;test->test")
  .settings(name := "mysql")

lazy val sqs = (project in file("modules/sqs"))
  .enablePlugins(AutomateHeaderPlugin)
  .configs(IntegrationTest)
  .settings(sharedSettings)
  .settings(headerSettings(IntegrationTest))
  .settings(inConfig(IntegrationTest)(scalafmtConfigSettings))
  .settings(corePublishSettings)
  .settings(testSettings)
  .settings(Defaults.itSettings)
  .settings(libraryDependencies ++= sqsDependencies ++ commonTestDependencies.map(_ % "test, it"))
  .settings(
    organization := "io.vinyldns"
  )
  .dependsOn(core % "compile->compile;test->test")
  .settings(name := "sqs")

lazy val r53 = (project in file("modules/r53"))
  .enablePlugins(AutomateHeaderPlugin)
  .configs(IntegrationTest)
  .settings(sharedSettings)
  .settings(headerSettings(IntegrationTest))
  .settings(inConfig(IntegrationTest)(scalafmtConfigSettings))
  .settings(corePublishSettings)
  .settings(testSettings)
  .settings(Defaults.itSettings)
  .settings(libraryDependencies ++= r53Dependencies ++ commonTestDependencies.map(_ % "test, it"))
  .settings(
    organization := "io.vinyldns",
    coverageMinimum := 65
  )
  .dependsOn(core % "compile->compile;test->test")
  .settings(name := "r53")

val preparePortal = TaskKey[Unit]("preparePortal", "Runs NPM to prepare portal for start")
val checkJsHeaders =
  TaskKey[Unit]("checkJsHeaders", "Runs script to check for APL 2.0 license headers")
val createJsHeaders =
  TaskKey[Unit]("createJsHeaders", "Runs script to prepend APL 2.0 license headers to files")

lazy val portalSettings = Seq(
  libraryDependencies ++= portalDependencies,
  routesGenerator := InjectedRoutesGenerator,
  coverageExcludedPackages := "<empty>;views.html.*;router.*;controllers\\.javascript.*;.*Reverse.*",
  javaOptions in Test += "-Dconfig.file=conf/application-test.conf",
  // ads the version when working locally with sbt run
  PlayKeys.devSettings += "vinyldns.base-version" -> (version in ThisBuild).value,
  // adds an extra classpath to the portal loading so we can externalize jars, make sure to create the lib_extra
  // directory and lay down any dependencies that are required when deploying
  scriptClasspath in bashScriptDefines ~= (cp => cp :+ "lib_extra/*"),
  mainClass in reStart := None,
  // we need to filter out unused for the portal as the play framework needs a lot of unused things
  scalacOptions ~= { opts =>
    opts.filterNot(p => p.contains("unused"))
  },
  // runs our prepare portal process
  preparePortal := {
    import scala.sys.process._
    "./modules/portal/prepare-portal.sh" !
  },
  checkJsHeaders := {
    import scala.sys.process._
    "./utils/add-license-headers.sh -d=modules/portal/public/lib -f=js -c" !
  },
  createJsHeaders := {
    import scala.sys.process._
    "./utils/add-license-headers.sh -d=modules/portal/public/lib -f=js" !
  },

  // Change the path of the output to artifacts/vinyldns-portal.zip
  target in Universal := file("artifacts/"),
  packageName in Universal := "vinyldns-portal"
)

lazy val portal = (project in file("modules/portal"))
  .enablePlugins(PlayScala, AutomateHeaderPlugin)
  .settings(sharedSettings)
  .settings(testSettings)
  .settings(portalSettings)
  .settings(
    name := "portal",
  )
  .dependsOn(mysql)

lazy val docSettings = Seq(
  git.remoteRepo := "https://github.com/vinyldns/vinyldns",
  micrositeGithubOwner := "vinyldns",
  micrositeGithubRepo := "vinyldns",
  micrositeName := "VinylDNS",
  micrositeDescription := "DNS Automation and Governance",
  micrositeAuthor := "VinylDNS",
  micrositeHomepage := "https://vinyldns.io",
  micrositeDocumentationUrl := "/api",
  micrositeDocumentationLabelDescription := "API Documentation",
  micrositeHighlightLanguages ++= Seq("json", "yaml", "bnf", "plaintext"),
  micrositeGitterChannel := false,
  micrositeExtraMdFiles := Map(
    file("CONTRIBUTING.md") -> ExtraMdFileConfig(
      "contributing.md",
      "page",
      Map("title" -> "Contributing", "section" -> "contributing", "position" -> "4")
    )
  ),
  micrositePushSiteWith := GitHub4s,
  micrositeGithubToken := sys.env.get("SBT_MICROSITES_PUBLISH_TOKEN"),
  ghpagesNoJekyll := false,
  fork in mdoc := true,
  mdocIn := (sourceDirectory in Compile).value / "mdoc",
  micrositeFavicons := Seq(
    MicrositeFavicon("favicon16x16.png", "16x16"),
    MicrositeFavicon("favicon32x32.png", "32x32")
  ),
  micrositeEditButton := Some(
    MicrositeEditButton(
      "Improve this page",
      "/edit/master/modules/docs/src/main/mdoc/{{ page.path }}"
    )
  ),
  micrositeFooterText := None,
  micrositeHighlightTheme := "hybrid",
  includeFilter in makeSite := "*.html" | "*.css" | "*.png" | "*.jpg" | "*.jpeg" | "*.gif" | "*.js" | "*.swf" | "*.md" | "*.webm" | "*.ico" | "CNAME" | "*.yml" | "*.svg" | "*.json" | "*.csv"
)

lazy val docs = (project in file("modules/docs"))
  .enablePlugins(MicrositesPlugin, MdocPlugin)
  .settings(docSettings)


def getPropertyFlagOrDefault(name: String, value: Boolean): Boolean =
  sys.props.get(name).flatMap(propValue => Try(propValue.toBoolean).toOption).getOrElse(value)

// Let's do things in parallel!
addCommandAlias(
  "validate",
  "; root/clean; " +
    "all core/headerCheck core/test:headerCheck " +
    "api/headerCheck api/test:headerCheck api/it:headerCheck " +
    "mysql/headerCheck mysql/test:headerCheck mysql/it:headerCheck " +
    "r53/headerCheck r53/test:headerCheck r53/it:headerCheck " +
    "sqs/headerCheck sqs/test:headerCheck sqs/it:headerCheck " +
    "portal/headerCheck portal/test:headerCheck; " +
    "portal/createJsHeaders;portal/checkJsHeaders;" +
    "root/compile;root/test:compile;root/it:compile"
)

addCommandAlias(
  "verify",
  "; project root; coverage; " +
    "all test it:test; " +
    "project root; coverageReport; coverageAggregate"
)

// Build the artifacts for release
addCommandAlias("build-api", ";project api;clean;coverageOff;assembly")
addCommandAlias("build-portal", ";project portal;clean;coverageOff;preparePortal;dist")
addCommandAlias("build", ";build-api;build-portal")<|MERGE_RESOLUTION|>--- conflicted
+++ resolved
@@ -19,12 +19,7 @@
   licenses += ("Apache-2.0", new URL("https://www.apache.org/licenses/LICENSE-2.0.txt")),
   maintainer := "VinylDNS Maintainers",
   scalacOptions ++= scalacOptionsByV(scalaVersion.value),
-<<<<<<< HEAD
-  scalacOptions in Test -=  "-Ywarn-dead-code",
-  scalacOptions in (Compile, doc) += "-no-link-warnings",
-=======
   scalacOptions in(Compile, doc) += "-no-link-warnings",
->>>>>>> f25a95a2
   // Use wart remover to eliminate code badness
   wartremoverErrors := (
     if (getPropertyFlagOrDefault("build.lintOnCompile", true))
