/*
 * Copyright 2018 Comcast Cable Communications Management, LLC
 *
 * Licensed under the Apache License, Version 2.0 (the "License");
 * you may not use this file except in compliance with the License.
 * You may obtain a copy of the License at
 *
 *     http://www.apache.org/licenses/LICENSE-2.0
 *
 * Unless required by applicable law or agreed to in writing, software
 * distributed under the License is distributed on an "AS IS" BASIS,
 * WITHOUT WARRANTIES OR CONDITIONS OF ANY KIND, either express or implied.
 * See the License for the specific language governing permissions and
 * limitations under the License.
 */

package vinyldns.core.domain.membership

import java.util.UUID

import java.time.Instant
import vinyldns.core.domain.auth.AuthPrincipal
import java.time.temporal.ChronoUnit

object GroupChangeType extends Enumeration {
  type GroupChangeType = Value
  val Create, Update, Delete = Value
}

import vinyldns.core.domain.membership.GroupChangeType._

case class GroupChange(
    newGroup: Group,
    changeType: GroupChangeType,
    userId: String,
    oldGroup: Option[Group] = None,
    id: String = UUID.randomUUID().toString,
<<<<<<< HEAD
    created: Instant = Instant.now.truncatedTo(ChronoUnit.MILLIS)
=======
    created: DateTime = DateTime.now,
    userName: Option[String] = None,
    groupChangeMessage: Option[String] = None
>>>>>>> 741f3761
)

object GroupChange {
  def forAdd(group: Group, authPrincipal: AuthPrincipal): GroupChange =
    GroupChange(group, GroupChangeType.Create, authPrincipal.userId)

  def forUpdate(newGroup: Group, oldGroup: Group, authPrincipal: AuthPrincipal): GroupChange =
    GroupChange(newGroup, GroupChangeType.Update, authPrincipal.userId, Some(oldGroup))

  def forDelete(group: Group, authPrincipal: AuthPrincipal): GroupChange =
    GroupChange(group, GroupChangeType.Delete, authPrincipal.userId)
}<|MERGE_RESOLUTION|>--- conflicted
+++ resolved
@@ -35,13 +35,9 @@
     userId: String,
     oldGroup: Option[Group] = None,
     id: String = UUID.randomUUID().toString,
-<<<<<<< HEAD
-    created: Instant = Instant.now.truncatedTo(ChronoUnit.MILLIS)
-=======
-    created: DateTime = DateTime.now,
+    created: Instant = Instant.now.truncatedTo(ChronoUnit.MILLIS),
     userName: Option[String] = None,
     groupChangeMessage: Option[String] = None
->>>>>>> 741f3761
 )
 
 object GroupChange {
