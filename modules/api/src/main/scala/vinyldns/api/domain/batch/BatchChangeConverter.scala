/*
 * Copyright 2018 Comcast Cable Communications Management, LLC
 *
 * Licensed under the Apache License, Version 2.0 (the "License");
 * you may not use this file except in compliance with the License.
 * You may obtain a copy of the License at
 *
 *     http://www.apache.org/licenses/LICENSE-2.0
 *
 * Unless required by applicable law or agreed to in writing, software
 * distributed under the License is distributed on an "AS IS" BASIS,
 * WITHOUT WARRANTIES OR CONDITIONS OF ANY KIND, either express or implied.
 * See the License for the specific language governing permissions and
 * limitations under the License.
 */

package vinyldns.api.domain.batch

import cats.data.NonEmptyList
import cats.syntax.list._
import org.joda.time.DateTime
import org.slf4j.LoggerFactory
import vinyldns.api.domain.batch.BatchChangeInterfaces._
import vinyldns.api.domain.batch.BatchTransformations._
import vinyldns.api.domain.batch.BatchTransformations.LogicalChangeType._
import vinyldns.api.domain.record.RecordSetChangeGenerator
import vinyldns.core.domain.record._
import vinyldns.core.domain.zone.Zone
import vinyldns.core.domain.batch._
import vinyldns.core.domain.record.RecordType.{RecordType, UNKNOWN}
import vinyldns.core.queue.MessageQueue

class BatchChangeConverter(batchChangeRepo: BatchChangeRepository, messageQueue: MessageQueue)
    extends BatchChangeConverterAlgebra {

  private val notExistCompletedMessage: String = "This record does not exist." +
    "No further action is required."
  private val failedMessage: String = "Error queueing RecordSetChange for processing"
  private val logger = LoggerFactory.getLogger(classOf[BatchChangeConverter])

  def sendBatchForProcessing(
      batchChange: BatchChange,
      existingZones: ExistingZones,
      groupedChanges: ChangeForValidationMap,
      ownerGroupId: Option[String]
  ): BatchResult[BatchConversionOutput] = {
    logger.info(
      s"Converting BatchChange [${batchChange.id}] with SingleChanges [${batchChange.changes.map(_.id)}]"
    )
    for {
      recordSetChanges <- createRecordSetChangesForBatch(
        batchChange.changes,
        existingZones,
        groupedChanges,
        batchChange.userId,
        ownerGroupId
      ).toRightBatchResult
      _ <- allChangesWereConverted(batchChange.changes, recordSetChanges)
      _ <- batchChangeRepo
        .save(batchChange)
        .toBatchResult // need to save the change before queueing, backend processing expects the changes to exist
      queued <- putChangesOnQueue(recordSetChanges, batchChange.id)
      changeToStore = updateWithQueueingFailures(batchChange, queued)
      _ <- storeQueuingFailures(changeToStore)
    } yield BatchConversionOutput(changeToStore, recordSetChanges)
  }

  def allChangesWereConverted(
      singleChanges: List[SingleChange],
      recordSetChanges: List[RecordSetChange]
  ): BatchResult[Unit] = {
    val convertedIds = recordSetChanges.flatMap(_.singleBatchChangeIds).toSet
    singleChanges.find(ch => !convertedIds.contains(ch.id)) match {
      // Each single change has a corresponding recordset id
      // If they're not equal, then there's a delete request for a record that doesn't exist. So we allow this to process
      case Some(_) if singleChanges.map(_.id).length != recordSetChanges.map(_.id).length && !singleChanges.map(_.typ).contains(UNKNOWN) =>
        logger.info(s"Successfully converted SingleChanges [${singleChanges
          .map(_.id)}] to RecordSetChanges [${recordSetChanges.map(_.id)}]")
        ().toRightBatchResult
      case Some(change) => BatchConversionError(change).toLeftBatchResult
      case None =>
          logger.info(s"Successfully converted SingleChanges [${singleChanges
            .map(_.id)}] to RecordSetChanges [${recordSetChanges.map(_.id)}]")
          ().toRightBatchResult
        }
    }

  def putChangesOnQueue(
      recordSetChanges: List[RecordSetChange],
      batchChangeId: String
  ): BatchResult[List[RecordSetChange]] =
    recordSetChanges.toNel match {
      case None =>
        recordSetChanges.toRightBatchResult // If list is empty, return normally without queueing
      case Some(rsc) =>
        for {
          rscResult <- messageQueue
            .sendBatch(rsc) // Queue changes
            .map(_.successes)
            .toBatchResult
          _ <- messageQueue
            .send(BatchChangeCommand(batchChangeId)) // Queue notification
            .toBatchResult
        } yield rscResult
    }

  def updateWithQueueingFailures(
      batchChange: BatchChange,
      recordSetChanges: List[RecordSetChange]
  ): BatchChange = {
    // idsMap maps batchId to recordSetId
    val idsMap = recordSetChanges.flatMap { rsChange =>
      rsChange.singleBatchChangeIds.map(batchId => (batchId, rsChange.id))
    }.toMap
    val withStatus = batchChange.changes.map { change =>
<<<<<<< HEAD
      idsMap
        .get(change.id)
        .map { _ =>
          // a recordsetchange was successfully queued for this change
          change
        }
        .getOrElse {
          // Match and check if it's a delete change for a record that doesn't exists.
          change match {
            case _: SingleDeleteRRSetChange if change.recordSetId.isEmpty =>
              // Mark as Complete since we don't want to throw it as an error
              change.withDoesNotExistMessage(notExistCompletedMessage)
            case _ =>
              // Failure here means there was a message queue issue for this change
              change.withFailureMessage(failedMessage)
          }
        }
    }

=======
        idsMap
          .get(change.id)
          .map { _ => change } // a recordsetchange was successfully queued for this change
          .getOrElse {
            // failure here means there was a message queue issue for this change
            change.withFailureMessage("Error queueing RecordSetChange for processing")
          }
      }
>>>>>>> 3addb4bd
    batchChange.copy(changes = withStatus)
  }

  def storeQueuingFailures(batchChange: BatchChange): BatchResult[Unit] = {
<<<<<<< HEAD
    // Update if Single change is Failed or if a record that does not exist is deleted
    val failedAndNotExistsChanges = batchChange.changes.collect {
      case change if change.status == SingleChangeStatus.Failed || change.systemMessage.contains(notExistCompletedMessage) => change
    }
    batchChangeRepo.updateSingleChanges(failedAndNotExistsChanges).as(())
=======
    val failedChanges = batchChange.changes.collect {
      case change if change.status == SingleChangeStatus.Failed => change }
    batchChangeRepo.updateSingleChanges(failedChanges).as(())
>>>>>>> 3addb4bd
  }.toBatchResult

  def createRecordSetChangesForBatch(
      changes: List[SingleChange],
      existingZones: ExistingZones,
      groupedChanges: ChangeForValidationMap,
      userId: String,
      ownerGroupId: Option[String]
  ): List[RecordSetChange] = {
    // NOTE: this also assumes we are past approval and know the zone/record split at this point
    val supportedChangesByKey = changes
      .filter(sc => SupportedBatchChangeRecordTypes.get.contains(sc.typ))
      .groupBy(_.recordKey)
      .map {
        case (recordKey, singleChangeList) => (recordKey, singleChangeList.toNel)
      }

    supportedChangesByKey
      .collect {
        case (Some(recordKey), Some(singleChangeNel)) =>
          val existingRecordSet = groupedChanges.getExistingRecordSet(recordKey)
          val proposedRecordData = groupedChanges.getProposedRecordData(recordKey)

          for {
            zoneName <- singleChangeNel.head.zoneName
            zone <- existingZones.getByName(zoneName)
            logicalChangeType <- groupedChanges.getLogicalChangeType(recordKey)
            recordSetChange <- generateRecordSetChange(
              logicalChangeType,
              singleChangeNel,
              zone,
              recordKey.recordType,
              proposedRecordData,
              userId,
              existingRecordSet,
              ownerGroupId
            )
          } yield recordSetChange
      }
      .toList
      .flatten
  }

  def generateRecordSetChange(
      logicalChangeType: LogicalChangeType.LogicalChangeType,
      singleChangeNel: NonEmptyList[SingleChange],
      zone: Zone,
      recordType: RecordType,
      proposedRecordData: Set[RecordData],
      userId: String,
      existingRecordSet: Option[RecordSet],
      ownerGroupId: Option[String]
  ): Option[RecordSetChange] = {

    val singleChangeIds = singleChangeNel.map(_.id).toList

    // Determine owner group for add/update
    lazy val setOwnerGroupId = existingRecordSet match {
      // Update
      case Some(existingRs) =>
        if (zone.shared && existingRs.ownerGroupId.isEmpty) {
          ownerGroupId
        } else {
          existingRs.ownerGroupId
        }
      // Add
      case None =>
        if (zone.shared) {
          ownerGroupId
        } else {
          None
        }
    }

    // New record set for add/update or single delete
    lazy val newRecordSet = {
      val firstAddChange = singleChangeNel.collect {
        case sac: SingleAddChange => sac
      }.headOption

      // For adds, grab the first ttl; for updates via single DeleteRecord, use existing TTL
      val newTtlRecordNameTuple = firstAddChange
        .map(add => (Some(add.ttl), add.recordName))
        .orElse(existingRecordSet.map(rs => (Some(rs.ttl), Some(rs.name))))

      newTtlRecordNameTuple.collect {
        case (Some(ttl), Some(recordName)) =>
          RecordSet(
            zone.id,
            recordName,
            recordType,
            ttl,
            RecordSetStatus.Pending,
            DateTime.now,
            None,
            proposedRecordData.toList,
            ownerGroupId = setOwnerGroupId
          )
      }
    }

    // Generate RecordSetChange based on logical type
    logicalChangeType match {
      case Add =>
        newRecordSet.map { newRs =>
          RecordSetChangeGenerator.forAdd(newRs, zone, userId, singleChangeIds)
        }
      case FullDelete =>
        existingRecordSet.map { existingRs =>
          RecordSetChangeGenerator.forDelete(existingRs, zone, userId, singleChangeIds)
        }
      case Update =>
        for {
          existingRs <- existingRecordSet
          newRs <- newRecordSet
        } yield RecordSetChangeGenerator.forUpdate(existingRs, newRs, zone, userId, singleChangeIds)
      case _ => None // This case should never happen
    }
  }
}<|MERGE_RESOLUTION|>--- conflicted
+++ resolved
@@ -113,7 +113,6 @@
       rsChange.singleBatchChangeIds.map(batchId => (batchId, rsChange.id))
     }.toMap
     val withStatus = batchChange.changes.map { change =>
-<<<<<<< HEAD
       idsMap
         .get(change.id)
         .map { _ =>
@@ -132,32 +131,15 @@
           }
         }
     }
-
-=======
-        idsMap
-          .get(change.id)
-          .map { _ => change } // a recordsetchange was successfully queued for this change
-          .getOrElse {
-            // failure here means there was a message queue issue for this change
-            change.withFailureMessage("Error queueing RecordSetChange for processing")
-          }
-      }
->>>>>>> 3addb4bd
     batchChange.copy(changes = withStatus)
   }
 
   def storeQueuingFailures(batchChange: BatchChange): BatchResult[Unit] = {
-<<<<<<< HEAD
     // Update if Single change is Failed or if a record that does not exist is deleted
     val failedAndNotExistsChanges = batchChange.changes.collect {
       case change if change.status == SingleChangeStatus.Failed || change.systemMessage.contains(notExistCompletedMessage) => change
     }
     batchChangeRepo.updateSingleChanges(failedAndNotExistsChanges).as(())
-=======
-    val failedChanges = batchChange.changes.collect {
-      case change if change.status == SingleChangeStatus.Failed => change }
-    batchChangeRepo.updateSingleChanges(failedChanges).as(())
->>>>>>> 3addb4bd
   }.toBatchResult
 
   def createRecordSetChangesForBatch(
